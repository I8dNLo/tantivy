--- conflicted
+++ resolved
@@ -48,12 +48,8 @@
     // ...
     index_writer.commit()?;
 
-<<<<<<< HEAD
-    let searcher = index.reader().searcher();
-=======
     let reader = index.reader()?;
     let searcher = reader.searcher();
->>>>>>> e3abb448
     let query_parser = QueryParser::for_index(&index, vec![title, body]);
     let query = query_parser.parse_query("sycamore spring")?;
 
