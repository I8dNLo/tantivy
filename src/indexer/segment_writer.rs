--- conflicted
+++ resolved
@@ -17,11 +17,7 @@
 use postings::MultiFieldPostingsWriter;
 use tokenizer::BoxedTokenizer;
 use tokenizer::FacetTokenizer;
-<<<<<<< HEAD
-use tokenizer::{Tokenizer, TokenStream};
-=======
 use tokenizer::{TokenStream, Tokenizer};
->>>>>>> a7ffc0e6
 use schema::Value;
 
 /// A `SegmentWriter` is in charge of creating segment index from a
@@ -130,15 +126,7 @@
     /// Indexes a new document
     ///
     /// As a user, you should rather use `IndexWriter`'s add_document.
-<<<<<<< HEAD
-    pub fn add_document(
-        &mut self,
-        add_operation: AddOperation,
-        schema: &Schema,
-    ) -> io::Result<()> {
-=======
     pub fn add_document(&mut self, add_operation: AddOperation, schema: &Schema) -> io::Result<()> {
->>>>>>> a7ffc0e6
         let doc_id = self.max_doc;
         let mut doc = add_operation.document;
         self.doc_opstamps.push(add_operation.opstamp);
@@ -152,19 +140,6 @@
             }
             match *field_options.field_type() {
                 FieldType::HierarchicalFacet => {
-<<<<<<< HEAD
-                    let facets: Vec<&[u8]> = field_values.iter()
-                        .flat_map(|field_value| {
-                            match field_value.value() {
-                                &Value::Facet(ref facet) => Some(facet.encoded_bytes()),
-                                _ => {
-                                    panic!("Expected hierarchical facet");
-                                }
-                            }
-                        })
-                        .collect();
-                    let mut term = unsafe {Term::with_capacity(100)};
-=======
                     let facets: Vec<&[u8]> = field_values
                         .iter()
                         .flat_map(|field_value| match *field_value.value() {
@@ -175,27 +150,16 @@
                         })
                         .collect();
                     let mut term = unsafe { Term::with_capacity(100) };
->>>>>>> a7ffc0e6
                     term.set_field(field);
                     for facet_bytes in facets {
                         let mut unordered_term_id_opt = None;
                         let fake_str = unsafe { str::from_utf8_unchecked(facet_bytes) };
-<<<<<<< HEAD
-                        FacetTokenizer
-                            .token_stream(&fake_str)
-                            .process(&mut |ref token| {
-                                term.set_text(&token.text);
-                                let unordered_term_id = self.multifield_postings.subscribe(doc_id, &term);
-                                unordered_term_id_opt = Some(unordered_term_id);
-                            });
-=======
                         FacetTokenizer.token_stream(fake_str).process(&mut |token| {
                             term.set_text(&token.text);
                             let unordered_term_id =
                                 self.multifield_postings.subscribe(doc_id, &term);
                             unordered_term_id_opt = Some(unordered_term_id);
                         });
->>>>>>> a7ffc0e6
 
                         if let Some(unordered_term_id) = unordered_term_id_opt {
                             self.fast_field_writers
@@ -206,27 +170,6 @@
                     }
                 }
                 FieldType::Str(_) => {
-<<<<<<< HEAD
-                    let num_tokens =
-                        if let Some(ref mut tokenizer) = self.tokenizers[field.0 as usize] {
-                            let texts: Vec<&str> = field_values
-                                .iter()
-                                .flat_map(|field_value| match *field_value.value() {
-                                    Value::Str(ref text) => Some(text.as_str()),
-                                    _ => None,
-                                })
-                                .collect();
-                            if texts.is_empty() {
-                                0
-                            } else {
-                                let mut token_stream = tokenizer.token_stream_texts(&texts[..]);
-                                self.multifield_postings
-                                    .index_text(doc_id, field, &mut token_stream)
-                            }
-                        } else {
-                            0
-                        };
-=======
                     let num_tokens = if let Some(ref mut tokenizer) =
                         self.tokenizers[field.0 as usize]
                     {
@@ -247,7 +190,6 @@
                     } else {
                         0
                     };
->>>>>>> a7ffc0e6
                     self.fieldnorms_writer
                         .get_field_writer(field)
                         .map(|field_norms_writer| {
@@ -279,13 +221,7 @@
             }
         }
         self.fieldnorms_writer.fill_val_up_to(doc_id);
-<<<<<<< HEAD
-        doc.filter_fields(|field| {
-            schema.get_field_entry(field).is_stored()
-        });
-=======
         doc.filter_fields(|field| schema.get_field_entry(field).is_stored());
->>>>>>> a7ffc0e6
         let doc_writer = self.segment_serializer.get_store_writer();
         doc_writer.store(&doc)?;
         self.max_doc += 1;
@@ -321,13 +257,8 @@
     mut serializer: SegmentSerializer,
 ) -> Result<()> {
     let term_ord_map = multifield_postings.serialize(serializer.get_postings_serializer())?;
-<<<<<<< HEAD
-    fast_field_writers.serialize(serializer.get_fast_field_serializer(), term_ord_map)?;
-    fieldnorms_writer.serialize(serializer.get_fieldnorms_serializer(), HashMap::new())?;
-=======
     fast_field_writers.serialize(serializer.get_fast_field_serializer(), &term_ord_map)?;
     fieldnorms_writer.serialize(serializer.get_fieldnorms_serializer(), &HashMap::new())?;
->>>>>>> a7ffc0e6
     serializer.close()?;
 
     Ok(())
